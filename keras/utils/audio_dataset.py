--- conflicted
+++ resolved
@@ -67,45 +67,6 @@
     Only `.wav` files are supported at this time.
 
     Args:
-<<<<<<< HEAD
-      directory: Directory where the data is located. If `labels` is "inferred",
-        it should contain subdirectories, each containing audio files for a
-        class. Otherwise, the directory structure is ignored.
-      labels: Either "inferred" (labels are generated from the directory
-        structure), None (no labels), or a list/tuple of integer labels of the
-        same size as the number of audio files found in the directory. Labels
-        should be sorted according to the alphanumeric order of the audio file
-        paths (obtained via `os.walk(directory)` in Python).
-      label_mode: String describing the encoding of `labels`. Options are:
-          - 'int': means that the labels are encoded as integers (e.g. for
-            `sparse_categorical_crossentropy` loss). - 'categorical' means that
-            the labels are encoded as a categorical vector (e.g. for
-            `categorical_crossentropy` loss). - 'binary' means that the labels
-            (there can be only 2) are encoded as `float32` scalars with values 0
-            or 1 (e.g. for `binary_crossentropy`). - None (no labels).
-      class_names: Only valid if "labels" is "inferred". This is the explicit
-        list of class names (must match names of subdirectories). Used to
-        control the order of the classes (otherwise alphanumerical order is
-        used).
-      batch_size: Size of the batches of data. Default: 32. If `None`, the data
-        will not be batched (the dataset will yield individual samples).
-      sampling_rate: Audio sampling rate (in samples per second).
-      output_sequence_length: Maximum length of an audio sequence. Audio files
-        longer than this will be truncated to `output_sequence_length`. If set
-        to `None`, then all sequences in the same batch will be padded to the
-        length of the longest sequence in the batch.
-      ragged: Whether to return a Ragged dataset (where each sequence has its
-        own length). Default: False.
-      shuffle: Whether to shuffle the data. Default: True. If set to False,
-        sorts the data in alphanumeric order.
-      seed: Optional random seed for shuffling and transformations.
-      validation_split: Optional float between 0 and 1, fraction of data to
-        reserve for validation.
-      subset: Subset of the data to return. One of "training", "validation" or
-        "both". Only used if `validation_split` is set.
-      follow_links: Whether to visits subdirectories pointed to by symlinks.
-        Defaults to `False`.
-=======
         directory: Directory where the data is located.
             If `labels` is `"inferred"`, it should contain subdirectories,
             each containing audio files for a class. Otherwise, the directory
@@ -149,7 +110,6 @@
             `"validation"` or `"both"`. Only used if `validation_split` is set.
         follow_links: Whether to visits subdirectories pointed to by symlinks.
             Defaults to `False`.
->>>>>>> 70a217de
 
     Returns:
 
